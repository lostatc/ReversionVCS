/*
 * Copyright © 2019 Wren Powell
 *
 * This file is part of Reversion.
 *
 * Reversion is free software: you can redistribute it and/or modify
 * it under the terms of the GNU General Public License as published by
 * the Free Software Foundation, either version 3 of the License, or
 * (at your option) any later version.
 *
 * Reversion is distributed in the hope that it will be useful,
 * but WITHOUT ANY WARRANTY; without even the implied warranty of
 * MERCHANTABILITY or FITNESS FOR A PARTICULAR PURPOSE.  See the
 * GNU General Public License for more details.
 *
 * You should have received a copy of the GNU General Public License
 * along with Reversion.  If not, see <https://www.gnu.org/licenses/>.
 */

package io.github.lostatc.reversion.daemon

import com.google.gson.GsonBuilder
<<<<<<< HEAD
import io.github.lostatc.reversion.DATA_DIR
import io.github.lostatc.reversion.api.Repository
import io.github.lostatc.reversion.api.RepositoryException
import io.github.lostatc.reversion.storage.PathTypeAdapter
import io.github.lostatc.reversion.storage.WorkDirectory
import io.github.lostatc.reversion.storage.fromJson
import kotlinx.coroutines.CoroutineDispatcher
=======
import io.github.lostatc.reversion.serialization.PathTypeAdapter
import io.github.lostatc.reversion.serialization.fromJson
import io.github.lostatc.reversion.storage.WorkDirectory
>>>>>>> b66a9f39
import kotlinx.coroutines.CoroutineScope
import kotlinx.coroutines.Dispatchers
import kotlinx.coroutines.Job
import kotlinx.coroutines.asCoroutineDispatcher
import kotlinx.coroutines.launch
import kotlinx.coroutines.sync.Mutex
import kotlinx.coroutines.sync.withLock
import kotlinx.coroutines.withContext
import org.slf4j.LoggerFactory
import java.io.IOException
import java.nio.file.Files
import java.nio.file.Path
import java.nio.file.PathMatcher
import java.nio.file.StandardWatchEventKinds.ENTRY_CREATE
import java.nio.file.StandardWatchEventKinds.ENTRY_MODIFY
import java.util.concurrent.Executors
import kotlin.text.Typography.registered

/**
 * The size of the thread pool to use for [PersistentDispatcher].
 */
private const val THREAD_POOL_SIZE: Int = 4

/**
 * A [CoroutineDispatcher] which is not terminated when the main thread exits.
 */
private val PersistentDispatcher: CoroutineDispatcher =
    Executors.newFixedThreadPool(THREAD_POOL_SIZE).asCoroutineDispatcher()

/**
 * A daemon which runs jobs for working directories in the background.
 *
 * Jobs running in this daemon keep running after the main thread exits.
 */
object WatchDaemon : CoroutineScope by CoroutineScope(PersistentDispatcher) {
    /**
     * The file for persistently storing [registered] paths.
     */
    private val registeredFile = DATA_DIR.resolve("registered.json")

    /**
     * The file for persistently storing [tracked] paths.
     */
    private val trackedFile = DATA_DIR.resolve("tracked.json")

    /**
     * A mutex for synchronizing collections in this daemon.
     */
    private val lock = Mutex()

    /**
     * A map of paths of working directories to running repository jobs.
     */
    private val repositoryJobs = mutableMapOf<Path, Job>()

    /**
     * A map of paths of working directories to file watch jobs.
     */
    private val watchJobs = mutableMapOf<Path, Job>()

    /**
     * The paths of working directories which have been added in the UI.
     *
     * The repository [jobs][Repository.jobs] for each of these directories are run in the background.
     */
    val registered: SynchronizedSet<Path> = object : SynchronizedSet<Path> {
        override suspend fun add(element: Path): Boolean = withLock {
            if (element in repositoryJobs) return@withLock false
            repositoryJobs[element] = launch { runJobs(element) }
            withContext(Dispatchers.IO) {
                Files.newBufferedWriter(registeredFile).use { gson.toJson(repositoryJobs.keys, it) }
            }
            true
        }

        override suspend fun remove(element: Path): Boolean = withLock {
            if (element !in repositoryJobs) return@withLock false
            repositoryJobs.remove(element)?.cancel()
            withContext(Dispatchers.IO) {
                Files.newBufferedWriter(registeredFile).use { gson.toJson(repositoryJobs.keys, it) }
            }
            true
        }

        override suspend fun contains(element: Path): Boolean = withLock { element in repositoryJobs.keys }

        override suspend fun toSet(): Set<Path> = withLock { repositoryJobs.keys.toSet() }
    }

    /**
     * The paths of working directories which have tracking changes enabled.
     *
     * Changes in each of these directories are committed in the background.
     */
    val tracked: SynchronizedSet<Path> = object : SynchronizedSet<Path> {
        override suspend fun add(element: Path): Boolean = withLock {
            if (element in watchJobs) return@withLock false
            watchJobs[element] = launch { watch(element) }
            withContext(Dispatchers.IO) {
                Files.newBufferedWriter(trackedFile).use { gson.toJson(watchJobs.keys, it) }
            }
            true
        }

        override suspend fun remove(element: Path): Boolean = withLock {
            if (element !in watchJobs) return@withLock false
            watchJobs.remove(element)?.cancel()
            withContext(Dispatchers.IO) {
                Files.newBufferedWriter(trackedFile).use { gson.toJson(watchJobs.keys, it) }
            }
            true
        }

        override suspend fun contains(element: Path): Boolean = withLock { element in watchJobs.keys }

        override suspend fun toSet(): Set<Path> = withLock { watchJobs.keys.toSet() }

    }

    /**
     * The logger for the daemon.
     */
    private val logger = LoggerFactory.getLogger(WatchDaemon::class.java)

    /**
     * An object for serializing/deserializing JSON.
     */
    private val gson = GsonBuilder()
        .setPrettyPrinting()
        .registerTypeHierarchyAdapter(Path::class.java, PathTypeAdapter)
        .create()

    /**
     * Lock the given [action] with [lock] in a new coroutine context.
     */
    private suspend fun <T> withLock(action: suspend () -> T): T = withContext(Dispatchers.Default) {
        lock.withLock { action() }
    }

    /**
     * Read persisted values from storage and start watching directories and running repository jobs.
     */
    suspend fun start() {
        withContext(Dispatchers.IO) {
            registered.addAll(Files.newBufferedReader(registeredFile).use { gson.fromJson<Set<Path>>(it) })
            tracked.addAll(Files.newBufferedReader(trackedFile).use { gson.fromJson<Set<Path>>(it) })
        }
    }

    /**
     * Runs the repository [jobs][Repository.jobs] associated with the given working [directory].
     */
    private fun runJobs(directory: Path) {
        val workDirectory = try {
            WorkDirectory.open(directory).onFail { throw RepositoryException("Repository failed to open with $it") }
        } catch (e: RepositoryException) {
            return
        }

        for (job in workDirectory.repository.jobs) {
            launch { job.run() }
        }
    }

    /**
     * Watches the given working [directory] for changes and commits them.
     */
    private fun watch(directory: Path) {
        val workDirectory = try {
            WorkDirectory.open(directory).onFail { throw RepositoryException("Repository failed to open with $it") }
        } catch (e: RepositoryException) {
            return
        }

<<<<<<< HEAD
        // We only exclude the default ignored paths because reading the ignore pattern file on each watch event
        // would be expensive.
        FileSystemWatcher(
            workDirectory.path,
            recursive = true,
            coalesce = true,
            includeMatcher = PathMatcher { path -> workDirectory.defaultIgnoredPaths.all { !path.startsWith(it) } }
        ).use {
            for (event in it.events) {
                if (event.type == ENTRY_CREATE || event.type == ENTRY_MODIFY) {
                    try {
                        workDirectory.commit(listOf(event.path))
                        workDirectory.timeline.clean(listOf(event.path))
                    } catch (e: IOException) {
                        logger.error(e.message, e)
=======
    companion object {
        /**
         * The logger for the daemon.
         */
        private val logger: Logger = LoggerFactory.getLogger(PersistentWatchDaemon::class.java)

        /**
         * An object for serializing/de-serializing objects as JSON.
         */
        private val gson = GsonBuilder()
            .setPrettyPrinting()
            .registerTypeHierarchyAdapter(Path::class.java, PathTypeAdapter)
            .create()

        /**
         * Watches the given [directory] for changes and commits them.
         */
        private fun watch(directory: Path) {
            val workDirectory = WorkDirectory.open(directory)

            // We only exclude the default ignored paths because reading the ignore pattern file on each watch event
            // would be expensive.
            FileSystemWatcher(
                directory,
                recursive = true,
                coalesce = true,
                includeMatcher = PathMatcher { !workDirectory.defaultIgnoreMatcher.matches(it) }
            ).use {
                for (event in it.events) {
                    if (event.type == ENTRY_CREATE || event.type == ENTRY_MODIFY) {
                        try {
                            workDirectory.commit(listOf(event.path))
                            workDirectory.timeline.clean(listOf(event.path))
                        } catch (e: IOException) {
                            logger.error(e.message, e)
                        }
>>>>>>> b66a9f39
                    }
                }
            }
        }
    }
}<|MERGE_RESOLUTION|>--- conflicted
+++ resolved
@@ -20,19 +20,13 @@
 package io.github.lostatc.reversion.daemon
 
 import com.google.gson.GsonBuilder
-<<<<<<< HEAD
 import io.github.lostatc.reversion.DATA_DIR
 import io.github.lostatc.reversion.api.Repository
 import io.github.lostatc.reversion.api.RepositoryException
-import io.github.lostatc.reversion.storage.PathTypeAdapter
-import io.github.lostatc.reversion.storage.WorkDirectory
-import io.github.lostatc.reversion.storage.fromJson
-import kotlinx.coroutines.CoroutineDispatcher
-=======
 import io.github.lostatc.reversion.serialization.PathTypeAdapter
 import io.github.lostatc.reversion.serialization.fromJson
 import io.github.lostatc.reversion.storage.WorkDirectory
->>>>>>> b66a9f39
+import kotlinx.coroutines.CoroutineDispatcher
 import kotlinx.coroutines.CoroutineScope
 import kotlinx.coroutines.Dispatchers
 import kotlinx.coroutines.Job
@@ -207,14 +201,13 @@
             return
         }
 
-<<<<<<< HEAD
         // We only exclude the default ignored paths because reading the ignore pattern file on each watch event
         // would be expensive.
         FileSystemWatcher(
             workDirectory.path,
             recursive = true,
             coalesce = true,
-            includeMatcher = PathMatcher { path -> workDirectory.defaultIgnoredPaths.all { !path.startsWith(it) } }
+            includeMatcher = PathMatcher { !workDirectory.defaultIgnoreMatcher.matches(it) }
         ).use {
             for (event in it.events) {
                 if (event.type == ENTRY_CREATE || event.type == ENTRY_MODIFY) {
@@ -223,44 +216,6 @@
                         workDirectory.timeline.clean(listOf(event.path))
                     } catch (e: IOException) {
                         logger.error(e.message, e)
-=======
-    companion object {
-        /**
-         * The logger for the daemon.
-         */
-        private val logger: Logger = LoggerFactory.getLogger(PersistentWatchDaemon::class.java)
-
-        /**
-         * An object for serializing/de-serializing objects as JSON.
-         */
-        private val gson = GsonBuilder()
-            .setPrettyPrinting()
-            .registerTypeHierarchyAdapter(Path::class.java, PathTypeAdapter)
-            .create()
-
-        /**
-         * Watches the given [directory] for changes and commits them.
-         */
-        private fun watch(directory: Path) {
-            val workDirectory = WorkDirectory.open(directory)
-
-            // We only exclude the default ignored paths because reading the ignore pattern file on each watch event
-            // would be expensive.
-            FileSystemWatcher(
-                directory,
-                recursive = true,
-                coalesce = true,
-                includeMatcher = PathMatcher { !workDirectory.defaultIgnoreMatcher.matches(it) }
-            ).use {
-                for (event in it.events) {
-                    if (event.type == ENTRY_CREATE || event.type == ENTRY_MODIFY) {
-                        try {
-                            workDirectory.commit(listOf(event.path))
-                            workDirectory.timeline.clean(listOf(event.path))
-                        } catch (e: IOException) {
-                            logger.error(e.message, e)
-                        }
->>>>>>> b66a9f39
                     }
                 }
             }
