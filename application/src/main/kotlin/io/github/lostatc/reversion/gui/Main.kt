/*
 * Copyright © 2019 Garrett Powell
 *
 * This file is part of Reversion.
 *
 * Reversion is free software: you can redistribute it and/or modify
 * it under the terms of the GNU General Public License as published by
 * the Free Software Foundation, either version 3 of the License, or
 * (at your option) any later version.
 *
 * Reversion is distributed in the hope that it will be useful,
 * but WITHOUT ANY WARRANTY; without even the implied warranty of
 * MERCHANTABILITY or FITNESS FOR A PARTICULAR PURPOSE.  See the
 * GNU General Public License for more details.
 *
 * You should have received a copy of the GNU General Public License
 * along with Reversion.  If not, see <https://www.gnu.org/licenses/>.
 */

package io.github.lostatc.reversion.gui

import com.jfoenix.assets.JFoenixResources
import com.jfoenix.controls.JFXSnackbar
<<<<<<< HEAD
=======
import io.github.lostatc.reversion.daemon.watchService
import io.github.lostatc.reversion.gui.controllers.MainSceneController
>>>>>>> e7e72fdd
import io.github.lostatc.reversion.gui.controls.sendNotification
import javafx.application.Application
import javafx.application.Platform
import javafx.fxml.FXMLLoader
import javafx.scene.Scene
import javafx.scene.layout.Pane
import javafx.stage.Stage
import javafx.util.Duration
import org.slf4j.LoggerFactory

/**
 * A snack bar which displays notifications across the program.
 */
private val notificationBar: JFXSnackbar = JFXSnackbar()

/**
 * Send a notification to be displayed.
 */
fun sendNotification(message: String) {
    notificationBar.sendNotification(message, Duration.seconds(5.0))
}

/**
 * The GUI application.
 */
class Reversion : Application() {
    override fun start(primaryStage: Stage) {
        // Log uncaught exceptions.
        Thread.setDefaultUncaughtExceptionHandler { _, throwable ->
            val logger = LoggerFactory.getLogger("io.github.lostatc.reversion.gui")
            logger.error(throwable.message, throwable)

            System.err.println("Error: ${throwable.message}")

            throwable.message?.let { sendNotification(it) }
        }

<<<<<<< HEAD
        val rootLoader = FXMLLoader(this::class.java.getResource("/fxml/MainScene.fxml"))
=======
        // Start the daemon if it's not already running.
        watchService.install()

        val rootLoader = FXMLLoader(this::class.java.getResource("/fxml/views/MainScene.fxml"))
>>>>>>> e7e72fdd
        val rootNode = rootLoader.load<Pane>()
        val rootControl = rootLoader.getController<MainSceneController>()
        notificationBar.registerSnackbarContainer(rootNode)

        // We want to be able to re-open the primary stage after it is closed.
        Platform.setImplicitExit(false)
        currentPrimaryStage = primaryStage

        primaryStage.apply {
            title = "Reversion"
            scene = Scene(rootNode).apply {
                stylesheets.addAll(
                    this::class.java.getResource("/css/fonts.css").toExternalForm(),
                    JFoenixResources.load("css/jfoenix-design.css").toExternalForm(),
                    this::class.java.getResource("/css/application.css").toExternalForm()
                )
            }
            width = 900.0
            height = 600.0
            minWidth = 450.0
            minHeight = 300.0
            setOnCloseRequest {
                rootControl.cleanup()

                // Don't close the stage, but hide it so that it can be re-opened later.
                it.consume()
                hide()
            }
            show()
        }
    }

    companion object {
        /**
         * The primary stage of the application, or `null` if it hasn't been started.
         */
        private var currentPrimaryStage: Stage? = null

        /**
         * Start the UI if it has not already been started or show the primary stage if it has.
         */
        fun launchOrShow() {
            try {
                launch(Reversion::class.java)
            } catch (e: IllegalStateException) {
                Platform.runLater { currentPrimaryStage?.show() }
            }
        }
    }
}<|MERGE_RESOLUTION|>--- conflicted
+++ resolved
@@ -21,11 +21,7 @@
 
 import com.jfoenix.assets.JFoenixResources
 import com.jfoenix.controls.JFXSnackbar
-<<<<<<< HEAD
-=======
-import io.github.lostatc.reversion.daemon.watchService
 import io.github.lostatc.reversion.gui.controllers.MainSceneController
->>>>>>> e7e72fdd
 import io.github.lostatc.reversion.gui.controls.sendNotification
 import javafx.application.Application
 import javafx.application.Platform
@@ -63,14 +59,7 @@
             throwable.message?.let { sendNotification(it) }
         }
 
-<<<<<<< HEAD
         val rootLoader = FXMLLoader(this::class.java.getResource("/fxml/MainScene.fxml"))
-=======
-        // Start the daemon if it's not already running.
-        watchService.install()
-
-        val rootLoader = FXMLLoader(this::class.java.getResource("/fxml/views/MainScene.fxml"))
->>>>>>> e7e72fdd
         val rootNode = rootLoader.load<Pane>()
         val rootControl = rootLoader.getController<MainSceneController>()
         notificationBar.registerSnackbarContainer(rootNode)
